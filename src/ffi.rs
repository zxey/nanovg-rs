--- conflicted
+++ resolved
@@ -121,14 +121,8 @@
 }
 
 
-<<<<<<< HEAD
 #[link(name = "nanovg", kind = "static")]
-extern "C"
-{
-=======
-#[link(name = "nanovg")]
 extern "C" {
->>>>>>> 07eabaec
     pub fn nvgBeginFrame(ctx: *mut NVGcontext, windowWidth: c_int, windowHeight: c_int, devicePixelRatio: c_float);
     pub fn nvgEndFrame(ctx: *mut NVGcontext);
 
