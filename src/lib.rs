--- conflicted
+++ resolved
@@ -27,10 +27,6 @@
 
 use libc::{c_char, c_int, c_void};
 
-<<<<<<< HEAD
-
-=======
->>>>>>> 07eabaec
 use ffi::NVGcolor;
 
 pub use NVGpaint         = ffi::NVGpaint;
@@ -90,17 +86,12 @@
     }
 )
 
-<<<<<<< HEAD
-//#[repr(C)]
-//#[deriving(Clone, PartialEq, Show)]
-=======
 pub bitflags!(
     flags ImageFlags: u32 {
         static GENERATE_MIPMAPS = ffi::NVG_IMAGE_GENERATE_MIPMAPS
     }
 )
 
->>>>>>> 07eabaec
 pub struct Color {
     nvg: NVGcolor
 }
@@ -150,67 +141,6 @@
     }
 }
 
-<<<<<<< HEAD
-
-//#[repr(C)]
-//pub struct NVGpaint {
-//    pub xform: [f32, ..6u],
-//    pub extent: [f32, ..2u],
-//    pub radius: f32,
-//    pub feather: f32,
-//    pub innerColor: NVGcolor,
-//    pub outerColor: NVGcolor,
-//    pub image: i32,
-//    pub repeat: i32,
-//}
-//#[repr(C)]
-//pub struct NVGglyphPosition {
-//    pub _str: *const c_char,
-//    pub x: f32,
-//    pub minx: f32,
-//    pub maxx: f32,
-//}
-//#[repr(C)]
-//pub struct NVGtextRow {
-//    pub start: *const c_char,
-//    pub end: *const c_char,
-//    pub next: *const c_char,
-//    pub width: f32,
-//    pub minx: f32,
-//    pub maxx: f32,
-//}
-//
-//pub type Enum_NVGtexture = u32;
-//pub static NVG_TEXTURE_ALPHA: u32 = 1;
-//pub static NVG_TEXTURE_RGBA: u32 = 2;
-//#[repr(C)]
-//pub struct NVGscissor {
-//    pub xform: [f32, ..6u],
-//    pub extent: [f32, ..2u],
-//}
-//#[repr(C)]
-//pub struct NVGvertex {
-//    pub x: f32,
-//    pub y: f32,
-//    pub u: f32,
-//    pub v: f32,
-//}
-//#[repr(C)]
-//pub struct NVGpath {
-//    pub first: i32,
-//    pub count: i32,
-//    pub closed: u8,
-//    pub nbevel: i32,
-//    pub fill: *mut NVGvertex,
-//    pub nfill: i32,
-//    pub stroke: *mut NVGvertex,
-//    pub nstroke: i32,
-//    pub winding: i32,
-//    pub convex: i32,
-//}
-
-//#[deriving(Show)]
-=======
 pub struct Image {
     handle: c_int
 }
@@ -220,7 +150,6 @@
     fn new(handle: c_int) -> Image { Image { handle: handle } }
 }
 
->>>>>>> 07eabaec
 pub struct Ctx {
     ptr: *mut ffi::NVGcontext,
     no_send: marker::NoSend,
@@ -254,13 +183,6 @@
         unsafe { ffi::nvgDeleteGL3(self.ptr) }
     }
 
-<<<<<<< HEAD
-    // shouldn't return internal ffi type
-    fn as_mut_ptr(&self) -> *mut ffi::NVGcontext { self.ptr }
-
-
-=======
->>>>>>> 07eabaec
     pub fn begin_frame(&self, windowWidth: i32, windowHeight: i32, devicePixelRatio: f32) {
 		unsafe { ffi::nvgBeginFrame(self.ptr, windowWidth, windowHeight, devicePixelRatio) }
 	}
@@ -616,10 +538,6 @@
 	unsafe { ffi::nvgRadToDeg(rad) }
 }
 
-<<<<<<< HEAD
-
-=======
->>>>>>> 07eabaec
 // image-write functions from nanovg/examples/stb_image_write.h
 //
 pub fn write_png(filename: &str, w: u32, h: u32, comp: i32, data: *const u8, stride_in_bytes: u32) -> i32 {
@@ -636,4 +554,5 @@
     filename.with_c_str(|filename| {
         unsafe { ffi::stbi_write_tga(filename, w as c_int, h as c_int, comp, data as *const c_void) }
     })
-}+}
+
