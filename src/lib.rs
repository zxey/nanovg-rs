--- conflicted
+++ resolved
@@ -224,7 +224,6 @@
     maxx: c_float,
 }
 
-<<<<<<< HEAD
 impl TextRow {
     pub fn start_index(&self) -> uint { self.start_index }
     pub fn end_index(&self) -> uint { self.end_index }
@@ -251,9 +250,8 @@
     pub fn maxx(&self) -> f32 { self.maxx }
 }
 
-
-//  Ctx
-=======
+// Transform
+
 pub struct Transform {
     array: [f32, ..6]
 }
@@ -275,7 +273,7 @@
     ($($name:ident ($($p:ident : $t:ty),+) via $d:ident),+) => (
         $(
         pub fn $name(mut self, $($p:$t),+) -> Transform {
-            let mut t = Transform::new_zero(); 
+            let mut t = Transform::new_zero();
             t.$d($($p),+);
             self.set_premultiply(&t);
             self
@@ -388,7 +386,8 @@
         (dstx, dsty)
     }
 }
->>>>>>> f91b910d
+
+// Ctx
 
 pub struct Ctx {
     ptr: *mut ffi::NVGcontext,
@@ -469,17 +468,10 @@
     }
 
     pub fn reset_transform(&self) {
-<<<<<<< HEAD
         unsafe { ffi::nvgResetTransform(self.ptr) }
     }
-    pub fn transform(&self, a: f32, b: f32, c: f32, d: f32, e: f32, f: f32) {
-        unsafe { ffi::nvgTransform(self.ptr, a, b, c, d, e, f) }
-=======
-		unsafe { ffi::nvgResetTransform(self.ptr) }
-	}
     pub fn transform(&self, t: Transform) {
         unsafe { ffi::nvgTransform(self.ptr, t.a(), t.b(), t.c(), t.d(), t.e(), t.f()) }
->>>>>>> f91b910d
     }
     pub fn translate(&self, x: f32, y: f32) {
         unsafe { ffi::nvgTranslate(self.ptr, x, y) }
@@ -494,21 +486,13 @@
         unsafe { ffi::nvgSkewY(self.ptr, angle) }
     }
     pub fn scale(&self, x: f32, y: f32) {
-<<<<<<< HEAD
         unsafe { ffi::nvgScale(self.ptr, x, y) }
     }
-    pub fn current_transform(&self, xform: *mut f32) {
-        unsafe { ffi::nvgCurrentTransform(self.ptr, xform) }
-    }
-=======
-		unsafe { ffi::nvgScale(self.ptr, x, y) }
-	}
     pub fn current_transform(&self) -> Transform {
         let mut arr = [0.0f32, ..6];
 		unsafe { ffi::nvgCurrentTransform(self.ptr, arr.as_mut_ptr()) }
         Transform::from_array(arr)
-	}
->>>>>>> f91b910d
+    }
 
     #[inline]
     pub fn create_image(&self, filename: &str) -> Option<Image> {
@@ -638,56 +622,33 @@
             filename.with_c_str(|filename| {
               let handle = unsafe { ffi::nvgCreateFont(self.ptr, name, filename) };
               match handle {
-<<<<<<< HEAD
-                ffi::FONS_INVALID => None,
+                ffi::FONT_INVALID => None,
                 _ => Some(Font::wrap(handle))
               }
             })
         })
     }
-    pub fn create_font_mem(&self, name: &str, data: *mut u8, ndata: i32, freeData: bool) -> Option<Font> {
-=======
-                ffi::FONT_INVALID => None,
-                _ => Some(Font::new(handle))
-              }
-            })
-        })
-	}
 
     pub fn create_font_mem(&self, name: &str, data: &[u8]) -> Option<Font> {
->>>>>>> f91b910d
         name.with_c_str(|name| {
-            let handle = unsafe { 
-                ffi::nvgCreateFontMem(self.ptr, name, 
-                                      data.as_ptr() as *mut u8, data.len() as c_int, 
+            let handle = unsafe {
+                ffi::nvgCreateFontMem(self.ptr, name,
+                                      data.as_ptr() as *mut u8, data.len() as c_int,
                                       0 /* do not free */)
             };
             match handle {
-<<<<<<< HEAD
-                ffi::FONS_INVALID => None,
+                ffi::FONT_INVALID => None,
                 _ => Some(Font::wrap(handle))
             }
         })
     }
-=======
-                ffi::FONT_INVALID => None,
-                _ => Some(Font::new(handle))
-            }
-        })
-	}
-
->>>>>>> f91b910d
+
     pub fn find_font(&self, name: &str) -> Option<Font> {
         name.with_c_str(|name| {
             let handle = unsafe { ffi::nvgFindFont(self.ptr, name) };
             match handle {
-<<<<<<< HEAD
-                ffi::FONS_INVALID => None,
+                ffi::FONT_INVALID => None,
                 _ => Some(Font::wrap(handle))
-=======
-                ffi::FONT_INVALID => None,
-                _ => Some(Font::new(handle))
->>>>>>> f91b910d
             }
         })
     }
@@ -711,11 +672,7 @@
     }
     pub fn font_face(&self, font: &str) {
         font.with_c_str(|font| {
-<<<<<<< HEAD
-        unsafe { ffi::nvgFontFace(self.ptr, font) }
-=======
             unsafe { ffi::nvgFontFace(self.ptr, font) }
->>>>>>> f91b910d
         })
     }
     pub fn text(&self, x: f32, y: f32, text: &str) -> f32 {
